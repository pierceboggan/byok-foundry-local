--- conflicted
+++ resolved
@@ -116,7 +116,6 @@
         try {
             this.logger.debug('Checking Foundry Local service status');
             
-<<<<<<< HEAD
             // Try to ping the models endpoint since health might not exist
             const response = await this.axiosInstance.get('/v1/models', { timeout: 5000 });
             
@@ -131,33 +130,6 @@
             };
 
             this.logger.debug('Foundry Local service status check successful:', this.status);
-=======
-            const isRunning = await this.foundryManager.isServiceRunning();
-            this.logger.debug(`SDK reports service running: ${isRunning}`);
-            
-            if (isRunning) {
-                // Get loaded models count
-                const loadedModels = await this.foundryManager.listLoadedModels();
-                this.logger.debug(`SDK reports ${loadedModels.length} loaded models`);
-                
-                this.status = {
-                    isRunning: true,
-                    isConnected: true,
-                    modelsLoaded: loadedModels.length,
-                    lastChecked: new Date()
-                };
-
-                this.logger.info('Foundry Local service is available');
-            } else {
-                this.status = {
-                    isRunning: false,
-                    isConnected: false,
-                    modelsLoaded: 0,
-                    lastChecked: new Date(),
-                    error: 'Service is not running'
-                };
-            }
->>>>>>> 81f0934a
         } catch (error) {
             this.logger.debug('Foundry Local service check failed:', error);
             
@@ -230,7 +202,6 @@
         try {
             this.logger.info('Discovering models from Foundry Local');
             
-<<<<<<< HEAD
             const response = await this.axiosInstance.get('/v1/models');
             const modelsData = response.data;
             
@@ -238,17 +209,6 @@
 
             if (!modelsData?.data || !Array.isArray(modelsData.data)) {
                 throw new Error('Invalid response format from models endpoint');
-=======
-            // Test direct connection first
-            await this.debugDirectConnection();
-            
-            // Log the SDK configuration details
-            try {
-                this.logger.info(`SDK endpoint: ${this.foundryManager.endpoint}`);
-                this.logger.info(`SDK API key: ${this.foundryManager.apiKey ? '[REDACTED]' : 'NOT SET'}`);
-            } catch (error) {
-                this.logger.info('Failed to get SDK configuration:', error);
->>>>>>> 81f0934a
             }
             
             // Get both catalog and loaded models
@@ -260,7 +220,6 @@
             const loadedModels = await this.foundryManager.listLoadedModels();
             this.logger.info(`SDK listLoadedModels() returned ${loadedModels.length} models`);
 
-<<<<<<< HEAD
             const models: FoundryLocalModel[] = modelsData.data.map((model: any) => {
                 this.logger.debug('Processing model:', model);
                 
@@ -284,21 +243,7 @@
             });
 
             this.logger.info(`Discovered ${models.length} models from Foundry Local:`, models.map(m => ({ id: m.id, name: m.name })));
-=======
-            this.logger.info(`SDK catalog models:`, catalogModels.map(m => ({ id: m.id, alias: m.alias })));
-            this.logger.info(`SDK loaded models:`, loadedModels.map(m => ({ id: m.id, alias: m.alias })));
-            
-            // Create a set of loaded model IDs for quick lookup
-            const loadedModelIds = new Set(loadedModels.map(m => m.id));
-
-            // Convert catalog models and mark loaded ones
-            const models: FoundryLocalModel[] = catalogModels.map(model => 
-                this.convertToFoundryLocalModel(model, loadedModelIds.has(model.id))
-            );
-
-            this.logger.info(`Discovered ${models.length} models from Foundry Local (${loadedModels.length} loaded)`);
-            this.logger.info('Final converted models:', models.map(m => `${m.id} (loaded: ${m.isLoaded})`));
->>>>>>> 81f0934a
+          
             return models;
         } catch (error) {
             this.logger.error('Failed to discover models', error as Error);
