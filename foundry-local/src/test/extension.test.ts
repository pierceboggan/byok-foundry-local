import * as assert from 'assert';
import * as vscode from 'vscode';
import { TokenCounter } from '../utils/tokenCounter';
import { ConfigurationManager } from '../services/configurationManager';
import { FoundryLocalService } from '../services/foundryLocalService';
import { Logger, LogLevel } from '../utils/logger';
import { FoundryLocalLanguageModelProvider } from '../providers/foundryLocalChatProvider';

suite('Extension Test Suite', () => {
	vscode.window.showInformationMessage('Start all tests.');

	test('TokenCounter estimates tokens correctly', () => {
		const text = 'Hello world, this is a test message.';
		const tokens = TokenCounter.estimateTokens(text);
		
		// Should estimate roughly text.length / 4 tokens
		assert.ok(tokens > 0, 'Token count should be greater than 0');
		assert.ok(tokens < text.length, 'Token count should be less than character count');
	});

	test('TokenCounter formats token counts correctly', () => {
		assert.strictEqual(TokenCounter.formatTokenCount(500), '500 tokens');
		assert.strictEqual(TokenCounter.formatTokenCount(1500), '1.5K tokens');
		assert.strictEqual(TokenCounter.formatTokenCount(1500000), '1.5M tokens');
	});

	test('TokenCounter checks token limits correctly', () => {
		const shortText = 'Hello';
		const longText = 'This is a much longer text that would exceed token limits';
		
		assert.ok(TokenCounter.isWithinLimit(shortText, 100), 'Short text should be within limit');
		assert.ok(!TokenCounter.isWithinLimit(longText, 2), 'Long text should exceed small limit');
	});

	test('Logger singleton works correctly', () => {
		const logger1 = Logger.getInstance();
		const logger2 = Logger.getInstance();
		
		assert.strictEqual(logger1, logger2, 'Logger should be a singleton');
	});

	test('Logger levels work correctly', () => {
		const logger = Logger.getInstance();
		
		// Test setting different log levels
		logger.setLogLevel(LogLevel.DEBUG);
		logger.setLogLevel(LogLevel.INFO);
		logger.setLogLevel(LogLevel.WARN);
		logger.setLogLevel(LogLevel.ERROR);
		
		// If we get here without errors, the log levels are working
		assert.ok(true, 'Log levels should be settable');
	});

	test('ConfigurationManager singleton works correctly', () => {
		const config1 = ConfigurationManager.getInstance();
		const config2 = ConfigurationManager.getInstance();
		
		assert.strictEqual(config1, config2, 'ConfigurationManager should be a singleton');
	});

	test('ConfigurationManager validates configuration', () => {
		const configManager = ConfigurationManager.getInstance();
		const validation = configManager.validateConfiguration();
		
		// Should have a validation result with isValid and errors properties
		assert.ok(typeof validation.isValid === 'boolean', 'Validation should return isValid boolean');
		assert.ok(Array.isArray(validation.errors), 'Validation should return errors array');
	});

	test('Default configuration values are reasonable', () => {
		const configManager = ConfigurationManager.getInstance();
		const config = configManager.getConfiguration();
		
		assert.ok(config.endpoint, 'Should have a default endpoint');
		assert.ok(config.port > 0, 'Should have a valid port number');
		assert.ok(config.timeout > 0, 'Should have a positive timeout');
		assert.ok(config.maxRetries >= 0, 'Should have non-negative max retries');
	});

<<<<<<< HEAD
	test('FoundryLocalLanguageModelProvider can be instantiated', () => {
		const provider = new FoundryLocalLanguageModelProvider('test-model-id');
		assert.ok(provider, 'Provider should be instantiated');
	});

	test('FoundryLocalLanguageModelProvider provides token count for strings', async () => {
		const provider = new FoundryLocalLanguageModelProvider('test-model-id');
		const tokenCount = await provider.provideTokenCount('Hello world', new vscode.CancellationTokenSource().token);
		
		assert.ok(tokenCount > 0, 'Token count should be greater than 0');
		assert.ok(typeof tokenCount === 'number', 'Token count should be a number');
=======
	test('FoundryLocalService singleton works correctly', () => {
		const service1 = FoundryLocalService.getInstance();
		const service2 = FoundryLocalService.getInstance();
		
		assert.strictEqual(service1, service2, 'FoundryLocalService should be a singleton');
	});

	test('FoundryLocalService initializes without errors', () => {
		const service = FoundryLocalService.getInstance();
		
		// Should be able to get status without throwing
		const status = service.getStatus();
		assert.ok(typeof status.isRunning === 'boolean', 'Status should have isRunning boolean');
		assert.ok(typeof status.isConnected === 'boolean', 'Status should have isConnected boolean');
		assert.ok(typeof status.modelsLoaded === 'number', 'Status should have modelsLoaded number');
		assert.ok(status.lastChecked instanceof Date, 'Status should have lastChecked Date');
	});

	test('FoundryLocalService updateConfiguration works', () => {
		const service = FoundryLocalService.getInstance();
		
		// Should be able to update configuration without throwing
		assert.doesNotThrow(() => {
			service.updateConfiguration();
		}, 'updateConfiguration should not throw');
>>>>>>> 81f0934a
	});
});<|MERGE_RESOLUTION|>--- conflicted
+++ resolved
@@ -78,7 +78,6 @@
 		assert.ok(config.maxRetries >= 0, 'Should have non-negative max retries');
 	});
 
-<<<<<<< HEAD
 	test('FoundryLocalLanguageModelProvider can be instantiated', () => {
 		const provider = new FoundryLocalLanguageModelProvider('test-model-id');
 		assert.ok(provider, 'Provider should be instantiated');
@@ -90,32 +89,5 @@
 		
 		assert.ok(tokenCount > 0, 'Token count should be greater than 0');
 		assert.ok(typeof tokenCount === 'number', 'Token count should be a number');
-=======
-	test('FoundryLocalService singleton works correctly', () => {
-		const service1 = FoundryLocalService.getInstance();
-		const service2 = FoundryLocalService.getInstance();
-		
-		assert.strictEqual(service1, service2, 'FoundryLocalService should be a singleton');
-	});
-
-	test('FoundryLocalService initializes without errors', () => {
-		const service = FoundryLocalService.getInstance();
-		
-		// Should be able to get status without throwing
-		const status = service.getStatus();
-		assert.ok(typeof status.isRunning === 'boolean', 'Status should have isRunning boolean');
-		assert.ok(typeof status.isConnected === 'boolean', 'Status should have isConnected boolean');
-		assert.ok(typeof status.modelsLoaded === 'number', 'Status should have modelsLoaded number');
-		assert.ok(status.lastChecked instanceof Date, 'Status should have lastChecked Date');
-	});
-
-	test('FoundryLocalService updateConfiguration works', () => {
-		const service = FoundryLocalService.getInstance();
-		
-		// Should be able to update configuration without throwing
-		assert.doesNotThrow(() => {
-			service.updateConfiguration();
-		}, 'updateConfiguration should not throw');
->>>>>>> 81f0934a
 	});
 });