--- conflicted
+++ resolved
@@ -94,18 +94,6 @@
         assert.ok(config.port > 0, 'Should have a valid port number');
         assert.ok(config.timeout > 0, 'Should have a positive timeout');
         assert.ok(config.maxRetries >= 0, 'Should have non-negative max retries');
-    });
-<<<<<<< HEAD
-    test('FoundryLocalLanguageModelProvider can be instantiated', () => {
-        const provider = new foundryLocalChatProvider_1.FoundryLocalLanguageModelProvider('test-model-id');
-        assert.ok(provider, 'Provider should be instantiated');
-    });
-    test('FoundryLocalLanguageModelProvider provides token count for strings', async () => {
-        const provider = new foundryLocalChatProvider_1.FoundryLocalLanguageModelProvider('test-model-id');
-        const tokenCount = await provider.provideTokenCount('Hello world', new vscode.CancellationTokenSource().token);
-        assert.ok(tokenCount > 0, 'Token count should be greater than 0');
-        assert.ok(typeof tokenCount === 'number', 'Token count should be a number');
-=======
     test('FoundryLocalService singleton works correctly', () => {
         const service1 = foundryLocalService_1.FoundryLocalService.getInstance();
         const service2 = foundryLocalService_1.FoundryLocalService.getInstance();
@@ -126,7 +114,6 @@
         assert.doesNotThrow(() => {
             service.updateConfiguration();
         }, 'updateConfiguration should not throw');
->>>>>>> 81f0934a
     });
 });
 //# sourceMappingURL=extension.test.js.map